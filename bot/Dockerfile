FROM python:3.12-slim

WORKDIR /app
RUN apt-get update && apt-get install -y --no-install-recommends ca-certificates && rm -rf /var/lib/apt/lists/*

# Install bot requirements
COPY ./bot/requirements.txt ./requirements.txt
RUN pip install --no-cache-dir -r requirements.txt

# Copy bot and gpt_integration into image
COPY . /app

<<<<<<< HEAD
# Run bot as a module so imports from repo work
CMD ["python", "-m", "bot"]
=======
CMD ["python", "bot/__main__.py"]
>>>>>>> dbd2bc81
<|MERGE_RESOLUTION|>--- conflicted
+++ resolved
@@ -10,9 +10,4 @@
 # Copy bot and gpt_integration into image
 COPY . /app
 
-<<<<<<< HEAD
-# Run bot as a module so imports from repo work
-CMD ["python", "-m", "bot"]
-=======
-CMD ["python", "bot/__main__.py"]
->>>>>>> dbd2bc81
+CMD ["python", "bot/__main__.py"]