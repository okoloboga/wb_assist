--- conflicted
+++ resolved
@@ -127,12 +127,6 @@
                     data=data.get("data"),
                     telegram_text=data.get("telegram_text"),
                     status_code=response.status,
-<<<<<<< HEAD
-                    orders=data.get("data", {}).get("orders"),
-                    pagination=data.get("data", {}).get("pagination"),
-                    order=data.get("data", {}).get("order"),
-                    stocks=data.get("data", {}).get("stocks")
-=======
                     # Единообразная структура - поля в корне ответа
                     orders=data.get("orders"),
                     pagination=data.get("pagination"),
@@ -159,7 +153,6 @@
                     success=False,
                     error="Ошибка сервера, попробуйте позже",
                     status_code=response.status
->>>>>>> 38e66c52
                 )
             else:
                 error_msg = data.get("error") or data.get("detail") or f"HTTP {response.status}"
