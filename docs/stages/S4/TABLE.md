--- conflicted
+++ resolved
@@ -71,13 +71,10 @@
 - Группировка по `nm_id` + `warehouse_name` (размеры объединены)
 - Количества (`quantity`, `in_way_to_client`, `in_way_from_client`) суммируются по всем размерам
 - **Статистика (колонки I, J, K, N, O, P):** Рассчитывается по товару в целом (nm_id), одинаковые значения для всех складов одного товара
-<<<<<<< HEAD
-=======
 - **Сортировка:** Товары сортируются по названию (колонка C) в алфавитном порядке (без учета регистра)
 - **Товары без названия:** Выводятся в конце списка после всех товаров с названиями
 - **Группировка по товарам:** Для каждого товара (nm_id) создается строка "-total" с суммарными данными по всем складам, затем идут детальные строки по каждому складу
 - **Строки "-total":** В колонке B отображается как `{nm_id}-total`, в колонке E - "Все склады", содержит суммарные данные по всем складам товара
->>>>>>> 7d8918fc
 
 **Колонки статистики:**
 - **Заказ/Выкуп (I, J, K):** Формат "X / Y", где X - количество заказов за период, Y - количество выкупов за период
@@ -101,14 +98,10 @@
 LEFT JOIN wb_products p ON s.nm_id = p.nm_id AND s.cabinet_id = p.cabinet_id
 WHERE s.cabinet_id = ? 
 GROUP BY s.nm_id, s.warehouse_name, p.image_url, p.name, s.brand, s.price, s.discount, p.rating
-<<<<<<< HEAD
-ORDER BY s.nm_id, s.warehouse_name
-=======
 ORDER BY 
     CASE WHEN p.name IS NULL OR p.name = '' THEN 1 ELSE 0 END,  -- Товары без названия в конец
     LOWER(p.name),  -- Сортировка по названию (без учета регистра)
     s.warehouse_name
->>>>>>> 7d8918fc
 
 -- Дополнительные запросы для статистики (для каждого nm_id):
 -- Заказы за 7/14/30 дней: SELECT COUNT(*) FROM wb_orders WHERE nm_id = ? AND order_date >= ?
