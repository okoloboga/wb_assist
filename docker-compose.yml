version: "3.9"

services:
  db:
    image: postgres:15-alpine
    environment:
      POSTGRES_USER: ${POSTGRES_USER}
      POSTGRES_PASSWORD: ${POSTGRES_PASSWORD}
      POSTGRES_DB: ${POSTGRES_DB}
    volumes:
      - pgdata:/var/lib/postgresql/data
    # ports:
    #   - "${POSTGRES_PORT}:5432"  # Закрыто для безопасности - доступ только внутри Docker сети
    healthcheck:
      test: ["CMD-SHELL", "pg_isready -U ${POSTGRES_USER} -d ${POSTGRES_DB}"]
      interval: 5s
      timeout: 5s
      retries: 5
    networks:
      - app-network

  redis:
    image: redis:7-alpine
    command: redis-server --appendonly yes --maxmemory 256mb --maxmemory-policy allkeys-lru
    # ports:
    #   - "6379:6379"  # Закрыто для безопасности - доступ только внутри Docker сети
    volumes:
      - redis_data:/data
    networks:
      - app-network
    healthcheck:
      test: ["CMD", "redis-cli", "ping"]
      interval: 5s
      timeout: 3s
      retries: 5

  server:
    build:
      context: ./server
      dockerfile: Dockerfile
    command: uvicorn main:app --host 0.0.0.0 --port 8000
    ports:
      - "8000:8000"
    depends_on:
      db:
        condition: service_healthy
      redis:
        condition: service_healthy
    environment:
      - DATABASE_URL=postgresql://${POSTGRES_USER}:${POSTGRES_PASSWORD}@db:5432/${POSTGRES_DB}
      - API_SECRET_KEY=${API_SECRET_KEY}
      - REDIS_URL=redis://redis:6379/0
      # BOT_WEBHOOK_URL удален - используется только polling
    networks:
      - app-network

  celery-worker:
    build:
      context: ./server
      dockerfile: Dockerfile
    command: python celery_worker.py
    depends_on:
      db:
        condition: service_healthy
      redis:
        condition: service_healthy
    environment:
      - DATABASE_URL=postgresql://${POSTGRES_USER}:${POSTGRES_PASSWORD}@db:5432/${POSTGRES_DB}
      - REDIS_URL=redis://redis:6379/0
      - SYNC_INTERVAL=${SYNC_INTERVAL}
    networks:
      - app-network

  celery-beat:
    build:
      context: ./server
      dockerfile: Dockerfile
    command: python celery_beat.py
    depends_on:
      db:
        condition: service_healthy
      redis:
        condition: service_healthy
    environment:
      - DATABASE_URL=postgresql://${POSTGRES_USER}:${POSTGRES_PASSWORD}@db:5432/${POSTGRES_DB}
      - REDIS_URL=redis://redis:6379/0
      - SYNC_INTERVAL=${SYNC_INTERVAL}
    volumes:
      - celery_beat_data:/app/beat_data
    networks:
      - app-network

  bot:
    build:
      context: .
      dockerfile: ./bot/Dockerfile
    depends_on:
      - server
    env_file:
      - ./bot/.env
    environment:
      - SERVER_HOST=http://server:8000
      - REQUEST_TIMEOUT=600
    networks:
      - app-network

<<<<<<< HEAD
  bot-webhook:
    build:
      context: .
      dockerfile: ./bot/Dockerfile
    command: python webhook_server.py
    ports:
      - "8001:8001"
    depends_on:
      - server
    env_file:
      - ./bot/.env
    environment:
      - SERVER_HOST=http://server:8000
      - REQUEST_TIMEOUT=600
    networks:
      - app-network
=======
>>>>>>> 56b85ff0

volumes:
  pgdata:
  redis_data:
  celery_beat_data:

networks:
  app-network:
    driver: bridge<|MERGE_RESOLUTION|>--- conflicted
+++ resolved
@@ -92,37 +92,18 @@
 
   bot:
     build:
-      context: .
-      dockerfile: ./bot/Dockerfile
+      context: ./bot
+      dockerfile: Dockerfile
     depends_on:
       - server
-    env_file:
-      - ./bot/.env
     environment:
+      - BOT_TOKEN=${BOT_TOKEN}
       - SERVER_HOST=http://server:8000
+      - API_SECRET_KEY=${API_SECRET_KEY}
       - REQUEST_TIMEOUT=600
     networks:
       - app-network
 
-<<<<<<< HEAD
-  bot-webhook:
-    build:
-      context: .
-      dockerfile: ./bot/Dockerfile
-    command: python webhook_server.py
-    ports:
-      - "8001:8001"
-    depends_on:
-      - server
-    env_file:
-      - ./bot/.env
-    environment:
-      - SERVER_HOST=http://server:8000
-      - REQUEST_TIMEOUT=600
-    networks:
-      - app-network
-=======
->>>>>>> 56b85ff0
 
 volumes:
   pgdata:
