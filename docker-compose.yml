version: "3.9"

services:
  db:
    image: postgres:15-alpine
    environment:
      POSTGRES_USER: ${POSTGRES_USER}
      POSTGRES_PASSWORD: ${POSTGRES_PASSWORD}
      POSTGRES_DB: ${POSTGRES_DB}
    volumes:
      - pgdata:/var/lib/postgresql/data
    # ports:
    #   - "${POSTGRES_PORT}:5432"  # Закрыто для безопасности - доступ только внутри Docker сети
    healthcheck:
      test: ["CMD-SHELL", "pg_isready -U ${POSTGRES_USER} -d ${POSTGRES_DB}"]
      interval: 5s
      timeout: 5s
      retries: 5
    networks:
      - app-network

  redis:
    image: redis:7-alpine
    command: redis-server --appendonly yes --maxmemory 256mb --maxmemory-policy allkeys-lru
    # ports:
    #   - "6379:6379"  # Закрыто для безопасности - доступ только внутри Docker сети
    volumes:
      - redis_data:/data
    networks:
      - app-network
    healthcheck:
      test: ["CMD", "redis-cli", "ping"]
      interval: 5s
      timeout: 3s
      retries: 5

  server:
    build:
      context: ./server
      dockerfile: Dockerfile
    command: uvicorn main:app --host 0.0.0.0 --port 8000
    ports:
      - "8000:8000"
    depends_on:
      db:
        condition: service_healthy
      redis:
        condition: service_healthy
    environment:
      - DATABASE_URL=postgresql://${POSTGRES_USER}:${POSTGRES_PASSWORD}@db:5432/${POSTGRES_DB}
      - API_SECRET_KEY=${API_SECRET_KEY}
      - REDIS_URL=redis://redis:6379/0
      - SYNC_INTERVAL=${SYNC_INTERVAL}
      - SYNC_DAYS=${SYNC_DAYS}
      # BOT_WEBHOOK_URL удален - используется только polling
    networks:
      - app-network

  celery-worker:
    build:
      context: ./server
      dockerfile: Dockerfile
    command: python celery_worker.py
    depends_on:
      db:
        condition: service_healthy
      redis:
        condition: service_healthy
    environment:
      - DATABASE_URL=postgresql://${POSTGRES_USER}:${POSTGRES_PASSWORD}@db:5432/${POSTGRES_DB}
      - REDIS_URL=redis://redis:6379/0
      - SYNC_INTERVAL=${SYNC_INTERVAL}
      - SYNC_DAYS=${SYNC_DAYS}
    networks:
      - app-network

  celery-beat:
    build:
      context: ./server
      dockerfile: Dockerfile
    command: python celery_beat.py
    depends_on:
      db:
        condition: service_healthy
      redis:
        condition: service_healthy
    environment:
      - DATABASE_URL=postgresql://${POSTGRES_USER}:${POSTGRES_PASSWORD}@db:5432/${POSTGRES_DB}
      - REDIS_URL=redis://redis:6379/0
      - SYNC_INTERVAL=${SYNC_INTERVAL}
      - SYNC_DAYS=${SYNC_DAYS}
    volumes:
      - celery_beat_data:/app/beat_data
    networks:
      - app-network

  bot:
    build:
      context: .
      dockerfile: bot/Dockerfile
    depends_on:
      - server
    ports:
      - "8001:8001"  # Webhook сервер
    environment:
      - BOT_TOKEN=${BOT_TOKEN}
      - SERVER_HOST=http://server:8000
      - API_SECRET_KEY=${API_SECRET_KEY}
      - REQUEST_TIMEOUT=600
<<<<<<< HEAD
      - WEBHOOK_SECRET=${WEBHOOK_SECRET:-default_webhook_secret}
=======
      - OPENAI_API_KEY=${OPENAI_API_KEY}
    networks:
      - app-network

  gpt:
    build:
      context: .
      dockerfile: gpt_integration/Dockerfile
    ports:
      - "9000:9000"
    environment:
      - OPENAI_API_KEY=${OPENAI_API_KEY}
      - OPENAI_BASE_URL=${OPENAI_BASE_URL}
      - OPENAI_MODEL=${OPENAI_MODEL}
      - OPENAI_TEMPERATURE=${OPENAI_TEMPERATURE}
      - OPENAI_MAX_TOKENS=${OPENAI_MAX_TOKENS}
      - GPT_PORT=${GPT_PORT}
>>>>>>> 0b424db2
    networks:
      - app-network


volumes:
  pgdata:
  redis_data:
  celery_beat_data:

networks:
  app-network:
    driver: bridge<|MERGE_RESOLUTION|>--- conflicted
+++ resolved
@@ -107,9 +107,7 @@
       - SERVER_HOST=http://server:8000
       - API_SECRET_KEY=${API_SECRET_KEY}
       - REQUEST_TIMEOUT=600
-<<<<<<< HEAD
       - WEBHOOK_SECRET=${WEBHOOK_SECRET:-default_webhook_secret}
-=======
       - OPENAI_API_KEY=${OPENAI_API_KEY}
     networks:
       - app-network
@@ -127,7 +125,6 @@
       - OPENAI_TEMPERATURE=${OPENAI_TEMPERATURE}
       - OPENAI_MAX_TOKENS=${OPENAI_MAX_TOKENS}
       - GPT_PORT=${GPT_PORT}
->>>>>>> 0b424db2
     networks:
       - app-network
 
